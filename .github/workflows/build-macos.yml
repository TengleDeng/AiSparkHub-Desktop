--- conflicted
+++ resolved
@@ -66,23 +66,25 @@
         if [ ! -f "icons/app.icns" ]; then
           echo "创建默认应用图标..."
           
-          # 尝试使用已有的图标文件
-          if [ -f "icons/chatglm.ico" ]; then
-            echo "使用已有的chatglm.ico转换为icns..."
+          # 优先使用已有的app.png或app.ico
+          if [ -f "icons/app.png" ]; then
+            echo "使用已有的app.png生成icns..."
+            ICON_SRC="icons/app.png"
+          elif [ -f "icons/app.ico" ]; then
+            echo "使用已有的app.ico生成icns..."
             # 安装必要工具
             brew install imagemagick
-            # 转换ico到png
-            convert "icons/chatglm.ico" "icons/app.png"
+            convert "icons/app.ico" "icons/app.png"
+            ICON_SRC="icons/app.png"
           else
             echo "创建默认PNG图标..."
             # 创建一个简单的蓝色方块作为默认图标
-            # 安装必要工具
             brew install imagemagick
             convert -size 1024x1024 xc:blue "icons/app.png" || {
               echo "无法使用convert创建图标，创建空白图标..."
-              # 如果转换失败，创建空白文件
               touch "icons/app.png"
             }
+            ICON_SRC="icons/app.png"
           fi
           
           # 创建图标集
@@ -330,22 +332,14 @@
         name: AiSparkHub-macOS-${{ steps.app_version.outputs.version }}
         path: installer/*.dmg
 
-<<<<<<< HEAD
     - name: 自动化测试 DMG 安装包（含多次截图）
-=======
-    - name: 自动化测试 DMG 安装包（含截图）
->>>>>>> d01043d0
       run: |
         set -e
 
         MOUNT_POINT="/Volumes/AiSparkHubTest"
-<<<<<<< HEAD
         SCREENSHOT_PATH1="dmg_app_screenshot_2s.png"
         SCREENSHOT_PATH2="dmg_app_screenshot_5s.png"
         SCREENSHOT_PATH3="dmg_app_screenshot_8s.png"
-=======
-        SCREENSHOT_PATH="dmg_app_screenshot.png"
->>>>>>> d01043d0
 
         # 查找 .dmg 文件
         DMG_PATH=$(find installer -name '*.dmg' | head -n 1)
@@ -374,7 +368,6 @@
 
         echo "尝试启动应用..."
         open -a /Applications/AiSparkHub.app
-<<<<<<< HEAD
         sleep 2
         screencapture -x "$SCREENSHOT_PATH1"
         echo "2秒后截图已保存为 $SCREENSHOT_PATH1"
@@ -384,13 +377,6 @@
         sleep 3
         screencapture -x "$SCREENSHOT_PATH3"
         echo "8秒后截图已保存为 $SCREENSHOT_PATH3"
-=======
-        sleep 8
-
-        echo "截图应用窗口..."
-        screencapture -x "$SCREENSHOT_PATH"
-        echo "截图已保存为 $SCREENSHOT_PATH"
->>>>>>> d01043d0
 
         echo "检测进程是否存在..."
         if ! pgrep -f AiSparkHub > /dev/null; then
@@ -404,25 +390,16 @@
         pkill -f AiSparkHub || true
         rm -rf /Applications/AiSparkHub.app
 
-<<<<<<< HEAD
         echo "DMG 自动化测试通过！多张截图已保存。"
-=======
-        echo "DMG 自动化测试通过！截图文件：$SCREENSHOT_PATH"
->>>>>>> d01043d0
 
     - name: 上传应用启动截图
       uses: actions/upload-artifact@v4
       with:
-<<<<<<< HEAD
         name: AiSparkHub-macOS-app-screenshots
         path: |
           dmg_app_screenshot_2s.png
           dmg_app_screenshot_5s.png
           dmg_app_screenshot_8s.png
-=======
-        name: AiSparkHub-macOS-app-screenshot
-        path: dmg_app_screenshot.png
->>>>>>> d01043d0
 
     - name: Create Release
       uses: softprops/action-gh-release@v1
